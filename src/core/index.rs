use Result;
use Error;
use std::path::Path;
use schema::Schema;
use std::sync::Arc;
use std::fmt;
use rustc_serialize::json;
use core::SegmentId;
use directory::{Directory, MmapDirectory, RAMDirectory};
use indexer::IndexWriter;
use core::searcher::Searcher;
use std::convert::From;
use num_cpus;
use super::segment::Segment;
use core::SegmentReader;
use super::pool::Pool;
use super::pool::LeasedItem;
use indexer::SegmentManager;
use core::IndexMeta;
use core::META_FILEPATH;
use super::segment::create_segment;

const NUM_SEARCHERS: usize = 12; 

/// Accessor to the index segment manager
///
/// This method is not part of tantivy's public API 
pub fn get_segment_manager(index: &Index) -> Arc<SegmentManager> {
    index.segment_manager.clone()
}
    

fn load_metas(directory: &Directory) -> Result<IndexMeta> {
    let meta_file = try!(directory.open_read(&META_FILEPATH));
    let meta_content = String::from_utf8_lossy(meta_file.as_slice());
    let loaded_meta = try!(
        json::decode(&meta_content)
            .map_err(|e| Error::CorruptedFile(META_FILEPATH.clone(), Box::new(e)))
    );
    Ok(loaded_meta)
}

// pub fn set_metas(index: &mut Index, docstamp: u64) {
//     index.docstamp = docstamp;
// }

/// Tantivy's Search Index
pub struct Index {
    segment_manager: Arc<SegmentManager>,
    
    directory: Box<Directory>,
    schema: Schema,
    searcher_pool: Arc<Pool<Searcher>>,
    docstamp: u64,
    
}

impl Index {
    /// Creates a new index using the `RAMDirectory`.
    ///
    /// The index will be allocated in anonymous memory.
    /// This should only be used for unit tests. 
    pub fn create_in_ram(schema: Schema) -> Index {
        let directory = Box::new(RAMDirectory::create());
        Index::from_directory(directory, schema).expect("Creating a RAMDirectory should never fail") // unwrap is ok here 
    }
    
    /// Creates a new index in a given filepath.
    ///
    /// The index will use the `MMapDirectory`.
    pub fn create(directory_path: &Path, schema: Schema) -> Result<Index> {
        let directory = Box::new(try!(MmapDirectory::open(directory_path)));
        Index::from_directory(directory, schema)
    }

    /// Creates a new index in a temp directory.
    ///
    /// The index will use the `MMapDirectory` in a newly created directory.
    /// The temp directory will be destroyed automatically when the `Index` object
    /// is destroyed.
    ///
    /// The temp directory is only used for testing the `MmapDirectory`.
    /// For other unit tests, prefer the `RAMDirectory`, see: `create_in_ram`.
    pub fn create_from_tempdir(schema: Schema) -> Result<Index> {
        let directory = Box::new(try!(MmapDirectory::create_from_tempdir()));
        Index::from_directory(directory, schema)
    }
    
    /// Creates a new index given a directory and an `IndexMeta`.
    fn create_from_metas(directory: Box<Directory>, metas: IndexMeta) -> Result<Index> {
        let schema = metas.schema.clone();
        let docstamp = metas.docstamp;
        let committed_segments = metas.committed_segments;
        // TODO log somethings is uncommitted is not empty.
        let index = Index {
            segment_manager: Arc::new(SegmentManager::from_segments(committed_segments)),
            directory: directory,
            schema: schema,
            searcher_pool: Arc::new(Pool::new()),
            docstamp: docstamp,
        };
        try!(index.load_searchers());
        Ok(index)
    }
    
    /// Opens a new directory from a directory.
    pub fn from_directory(directory: Box<Directory>, schema: Schema) -> Result<Index> {
        Index::create_from_metas(
            directory,
            IndexMeta::with_schema(schema)
        )
    }

    /// Opens a new directory from an index path.
    pub fn open(directory_path: &Path) -> Result<Index> {
        let directory = try!(MmapDirectory::open(directory_path));
        let metas = try!(load_metas(&directory)); //< TODO does the directory already exists?
        Index::create_from_metas(directory.box_clone(), metas)
    }
    
    /// Returns the index docstamp.
    ///
    /// The docstamp is the number of documents that have been added
    /// from the beginning of time, and until the moment of the last commit.
    pub fn docstamp(&self,) -> u64 {
        self.docstamp
    }
    
    /// Creates a multithreaded writer.
    /// Each writer produces an independent segment.
    ///
    /// # Errors
    /// If the lockfile already exists, returns `Error::FileAlreadyExists`.
    /// # Panics
    /// If the heap size per thread is too small, panics.
    pub fn writer_with_num_threads(&self, num_threads: usize, heap_size_in_bytes: usize) -> Result<IndexWriter> {
        IndexWriter::open(self, num_threads, heap_size_in_bytes)
    }
    
    
    /// Creates a multithreaded writer
    /// It just calls `writer_with_num_threads` with the number of cores as `num_threads` 
    /// # Errors
    /// If the lockfile already exists, returns `Error::FileAlreadyExists`.
    /// # Panics
    /// If the heap size per thread is too small, panics.
    pub fn writer(&self, heap_size_in_bytes: usize) -> Result<IndexWriter> {
        self.writer_with_num_threads(num_cpus::get(), heap_size_in_bytes)
    }
    
    /// Accessor to the index schema
    ///
    /// The schema is actually cloned.
    pub fn schema(&self,) -> Schema {
        self.schema.clone()
    }

<<<<<<< HEAD
=======
    /// Marks the segment as published.
    // TODO find a rusty way to hide that, while keeping
    // it visible for `IndexWriter`s.
    pub fn publish_segments(&mut self,
            segment_ids: &[SegmentId],
            docstamp: u64) -> Result<()> {
        {
            let mut meta_write = try!(self.metas.write());
            meta_write.segments.extend_from_slice(segment_ids);
            meta_write.docstamp = docstamp;
        }
        try!(self.save_metas());
        try!(self.load_searchers());
        Ok(())
    }

    /// Exchange a set of `SegmentId`s for the `SegmentId` of a merged segment.   
    pub fn publish_merge_segment(&mut self, segment_merged_ids: HashSet<SegmentId>, merged_segment_id: SegmentId) -> Result<()> {
        {
            let mut meta_write = try!(self.metas.write());
            let mut new_segment_ids: Vec<SegmentId> = meta_write
                .segments
                .iter()
                .filter(|&segment_id| !segment_merged_ids.contains(segment_id))
                .cloned()
                .collect();
            new_segment_ids.push(merged_segment_id);
            meta_write.segments = new_segment_ids;
        }
        try!(self.save_metas());
        try!(self.load_searchers());
        Ok(())
    }
    
>>>>>>> e1ed36f6
    /// Returns the list of segments that are searchable
    pub fn searchable_segments(&self,) -> Vec<Segment> {
        self.searchable_segment_ids()
            .into_iter()
            .map(|segment_id| self.segment(segment_id))
            .collect()
    }

    /// Remove all of the file associated with the segment.
    /// 
    /// This method cannot fail. If a problem occurs,
    /// some files may end up never being removed.
    /// The error will only be logged. 
    pub fn delete_segment(&self, segment_id: SegmentId) {
        self.segment(segment_id).delete();
    }
    
    /// Return a segment object given a `segment_id`
    ///
    /// The segment may or may not exist.
    pub fn segment(&self, segment_id: SegmentId) -> Segment {
        create_segment(self.clone(), segment_id)
    }
    
    /// Return a reference to the index directory.
    pub fn directory(&self,) -> &Directory {
        &*self.directory
    }
    
    /// Return a mutable reference to the index directory.
    pub fn directory_mut(&mut self,) -> &mut Directory {
        &mut *self.directory
    }
    
    /// Returns the list of segment ids that are searchable.
    fn searchable_segment_ids(&self,) -> Vec<SegmentId> {
        self.segment_manager.committed_segments()
    }
    
    /// Creates a new segment.
    pub fn new_segment(&self,) -> Segment {
        self.segment(SegmentId::generate_random())
    }
    
<<<<<<< HEAD
=======
    /// Save the index meta file.
    /// This operation is atomic :
    /// Either
    //  - it fails, in which case an error is returned,
    /// and the `meta.json` remains untouched, 
    /// - it succeeds, and `meta.json` is written 
    /// and flushed.
    pub fn save_metas(&mut self,) -> Result<()> {
        let mut w = Vec::new();
        {
            let metas_lock = try!(self.metas.read());
            try!(write!(&mut w, "{}\n", json::as_pretty_json(&*metas_lock)));
        };
        self.directory
            .atomic_write(&META_FILEPATH, &w[..])
            .map_err(From::from)
    }
    
>>>>>>> e1ed36f6
    /// Creates a new generation of searchers after 
    /// a change of the set of searchable indexes.
    ///
    /// This needs to be called when a new segment has been
    /// published or after a merge.
    pub fn load_searchers(&self,) -> Result<()>{
        let searchable_segments = self.searchable_segments();
        let mut searchers = Vec::new();
        for _ in 0..NUM_SEARCHERS {
            let searchable_segments_clone = searchable_segments.clone();
            let segment_readers: Vec<SegmentReader> = try!(
                    searchable_segments_clone
                        .into_iter()
                        .map(SegmentReader::open)
                        .collect()
            );
            let searcher = Searcher::from(segment_readers);
            searchers.push(searcher);
        }
        self.searcher_pool.publish_new_generation(searchers);
        Ok(())
    }
    
    /// Returns a searcher
    /// 
    /// This method should be called every single time a search
    /// query is performed.
    /// The searchers are taken from a pool of `NUM_SEARCHERS` searchers.
    /// If no searcher is available
    /// this may block.
    ///
    /// The same searcher must be used for a given query, as it ensures 
    /// the use of a consistent segment set. 
    pub fn searcher(&self,) -> LeasedItem<Searcher> {
        self.searcher_pool.acquire()
    }

}


impl fmt::Debug for Index {
    fn fmt(&self, f: &mut fmt::Formatter) -> fmt::Result {
       write!(f, "Index({:?})", self.directory)
   }
}

impl Clone for Index {
    fn clone(&self,) -> Index {
        Index {
            segment_manager: self.segment_manager.clone(),
            
            directory: self.directory.box_clone(),
            schema: self.schema.clone(),
            searcher_pool: self.searcher_pool.clone(),
            docstamp: self.docstamp,
        }
    }
}<|MERGE_RESOLUTION|>--- conflicted
+++ resolved
@@ -1,6 +1,5 @@
 use Result;
 use Error;
-use std::path::Path;
 use schema::Schema;
 use std::sync::Arc;
 use std::fmt;
@@ -15,29 +14,27 @@
 use core::SegmentReader;
 use super::pool::Pool;
 use super::pool::LeasedItem;
+use std::path::Path;
 use indexer::SegmentManager;
 use core::IndexMeta;
 use core::META_FILEPATH;
 use super::segment::create_segment;
 
-const NUM_SEARCHERS: usize = 12; 
+const NUM_SEARCHERS: usize = 12;
 
 /// Accessor to the index segment manager
 ///
-/// This method is not part of tantivy's public API 
+/// This method is not part of tantivy's public API
 pub fn get_segment_manager(index: &Index) -> Arc<SegmentManager> {
     index.segment_manager.clone()
 }
-    
+
 
 fn load_metas(directory: &Directory) -> Result<IndexMeta> {
     let meta_file = try!(directory.open_read(&META_FILEPATH));
     let meta_content = String::from_utf8_lossy(meta_file.as_slice());
-    let loaded_meta = try!(
-        json::decode(&meta_content)
-            .map_err(|e| Error::CorruptedFile(META_FILEPATH.clone(), Box::new(e)))
-    );
-    Ok(loaded_meta)
+    json::decode(&meta_content)
+        .map_err(|e| Error::CorruptedFile(META_FILEPATH.clone(), Box::new(e)))
 }
 
 // pub fn set_metas(index: &mut Index, docstamp: u64) {
@@ -47,24 +44,23 @@
 /// Tantivy's Search Index
 pub struct Index {
     segment_manager: Arc<SegmentManager>,
-    
+
     directory: Box<Directory>,
     schema: Schema,
     searcher_pool: Arc<Pool<Searcher>>,
     docstamp: u64,
-    
 }
 
 impl Index {
     /// Creates a new index using the `RAMDirectory`.
     ///
     /// The index will be allocated in anonymous memory.
-    /// This should only be used for unit tests. 
+    /// This should only be used for unit tests.
     pub fn create_in_ram(schema: Schema) -> Index {
         let directory = Box::new(RAMDirectory::create());
-        Index::from_directory(directory, schema).expect("Creating a RAMDirectory should never fail") // unwrap is ok here 
-    }
-    
+        Index::from_directory(directory, schema).expect("Creating a RAMDirectory should never fail") // unwrap is ok here
+    }
+
     /// Creates a new index in a given filepath.
     ///
     /// The index will use the `MMapDirectory`.
@@ -85,7 +81,7 @@
         let directory = Box::new(try!(MmapDirectory::create_from_tempdir()));
         Index::from_directory(directory, schema)
     }
-    
+
     /// Creates a new index given a directory and an `IndexMeta`.
     fn create_from_metas(directory: Box<Directory>, metas: IndexMeta) -> Result<Index> {
         let schema = metas.schema.clone();
@@ -102,13 +98,10 @@
         try!(index.load_searchers());
         Ok(index)
     }
-    
+
     /// Opens a new directory from a directory.
     pub fn from_directory(directory: Box<Directory>, schema: Schema) -> Result<Index> {
-        Index::create_from_metas(
-            directory,
-            IndexMeta::with_schema(schema)
-        )
+        Index::create_from_metas(directory, IndexMeta::with_schema(schema))
     }
 
     /// Opens a new directory from an index path.
@@ -117,15 +110,15 @@
         let metas = try!(load_metas(&directory)); //< TODO does the directory already exists?
         Index::create_from_metas(directory.box_clone(), metas)
     }
-    
+
     /// Returns the index docstamp.
     ///
     /// The docstamp is the number of documents that have been added
     /// from the beginning of time, and until the moment of the last commit.
-    pub fn docstamp(&self,) -> u64 {
+    pub fn docstamp(&self) -> u64 {
         self.docstamp
     }
-    
+
     /// Creates a multithreaded writer.
     /// Each writer produces an independent segment.
     ///
@@ -133,13 +126,16 @@
     /// If the lockfile already exists, returns `Error::FileAlreadyExists`.
     /// # Panics
     /// If the heap size per thread is too small, panics.
-    pub fn writer_with_num_threads(&self, num_threads: usize, heap_size_in_bytes: usize) -> Result<IndexWriter> {
+    pub fn writer_with_num_threads(&self,
+                                   num_threads: usize,
+                                   heap_size_in_bytes: usize)
+                                   -> Result<IndexWriter> {
         IndexWriter::open(self, num_threads, heap_size_in_bytes)
     }
-    
-    
+
+
     /// Creates a multithreaded writer
-    /// It just calls `writer_with_num_threads` with the number of cores as `num_threads` 
+    /// It just calls `writer_with_num_threads` with the number of cores as `num_threads`
     /// # Errors
     /// If the lockfile already exists, returns `Error::FileAlreadyExists`.
     /// # Panics
@@ -147,53 +143,16 @@
     pub fn writer(&self, heap_size_in_bytes: usize) -> Result<IndexWriter> {
         self.writer_with_num_threads(num_cpus::get(), heap_size_in_bytes)
     }
-    
+
     /// Accessor to the index schema
     ///
     /// The schema is actually cloned.
-    pub fn schema(&self,) -> Schema {
+    pub fn schema(&self) -> Schema {
         self.schema.clone()
     }
 
-<<<<<<< HEAD
-=======
-    /// Marks the segment as published.
-    // TODO find a rusty way to hide that, while keeping
-    // it visible for `IndexWriter`s.
-    pub fn publish_segments(&mut self,
-            segment_ids: &[SegmentId],
-            docstamp: u64) -> Result<()> {
-        {
-            let mut meta_write = try!(self.metas.write());
-            meta_write.segments.extend_from_slice(segment_ids);
-            meta_write.docstamp = docstamp;
-        }
-        try!(self.save_metas());
-        try!(self.load_searchers());
-        Ok(())
-    }
-
-    /// Exchange a set of `SegmentId`s for the `SegmentId` of a merged segment.   
-    pub fn publish_merge_segment(&mut self, segment_merged_ids: HashSet<SegmentId>, merged_segment_id: SegmentId) -> Result<()> {
-        {
-            let mut meta_write = try!(self.metas.write());
-            let mut new_segment_ids: Vec<SegmentId> = meta_write
-                .segments
-                .iter()
-                .filter(|&segment_id| !segment_merged_ids.contains(segment_id))
-                .cloned()
-                .collect();
-            new_segment_ids.push(merged_segment_id);
-            meta_write.segments = new_segment_ids;
-        }
-        try!(self.save_metas());
-        try!(self.load_searchers());
-        Ok(())
-    }
-    
->>>>>>> e1ed36f6
     /// Returns the list of segments that are searchable
-    pub fn searchable_segments(&self,) -> Vec<Segment> {
+    pub fn searchable_segments(&self) -> Vec<Segment> {
         self.searchable_segment_ids()
             .into_iter()
             .map(|segment_id| self.segment(segment_id))
@@ -201,113 +160,88 @@
     }
 
     /// Remove all of the file associated with the segment.
-    /// 
+    ///
     /// This method cannot fail. If a problem occurs,
     /// some files may end up never being removed.
-    /// The error will only be logged. 
+    /// The error will only be logged.
     pub fn delete_segment(&self, segment_id: SegmentId) {
         self.segment(segment_id).delete();
     }
-    
+
     /// Return a segment object given a `segment_id`
     ///
     /// The segment may or may not exist.
     pub fn segment(&self, segment_id: SegmentId) -> Segment {
         create_segment(self.clone(), segment_id)
     }
-    
+
     /// Return a reference to the index directory.
-    pub fn directory(&self,) -> &Directory {
+    pub fn directory(&self) -> &Directory {
         &*self.directory
     }
-    
+
     /// Return a mutable reference to the index directory.
-    pub fn directory_mut(&mut self,) -> &mut Directory {
+    pub fn directory_mut(&mut self) -> &mut Directory {
         &mut *self.directory
     }
-    
+
     /// Returns the list of segment ids that are searchable.
-    fn searchable_segment_ids(&self,) -> Vec<SegmentId> {
+    fn searchable_segment_ids(&self) -> Vec<SegmentId> {
         self.segment_manager.committed_segments()
     }
-    
+
     /// Creates a new segment.
-    pub fn new_segment(&self,) -> Segment {
+    pub fn new_segment(&self) -> Segment {
         self.segment(SegmentId::generate_random())
     }
-    
-<<<<<<< HEAD
-=======
-    /// Save the index meta file.
-    /// This operation is atomic :
-    /// Either
-    //  - it fails, in which case an error is returned,
-    /// and the `meta.json` remains untouched, 
-    /// - it succeeds, and `meta.json` is written 
-    /// and flushed.
-    pub fn save_metas(&mut self,) -> Result<()> {
-        let mut w = Vec::new();
-        {
-            let metas_lock = try!(self.metas.read());
-            try!(write!(&mut w, "{}\n", json::as_pretty_json(&*metas_lock)));
-        };
-        self.directory
-            .atomic_write(&META_FILEPATH, &w[..])
-            .map_err(From::from)
-    }
-    
->>>>>>> e1ed36f6
-    /// Creates a new generation of searchers after 
+
+    /// Creates a new generation of searchers after
     /// a change of the set of searchable indexes.
     ///
     /// This needs to be called when a new segment has been
     /// published or after a merge.
-    pub fn load_searchers(&self,) -> Result<()>{
+    pub fn load_searchers(&self) -> Result<()> {
         let searchable_segments = self.searchable_segments();
         let mut searchers = Vec::new();
         for _ in 0..NUM_SEARCHERS {
             let searchable_segments_clone = searchable_segments.clone();
-            let segment_readers: Vec<SegmentReader> = try!(
-                    searchable_segments_clone
-                        .into_iter()
-                        .map(SegmentReader::open)
-                        .collect()
-            );
+            let segment_readers: Vec<SegmentReader> = try!(searchable_segments_clone.into_iter()
+                .map(SegmentReader::open)
+                .collect());
             let searcher = Searcher::from(segment_readers);
             searchers.push(searcher);
         }
         self.searcher_pool.publish_new_generation(searchers);
         Ok(())
     }
-    
+
     /// Returns a searcher
-    /// 
+    ///
     /// This method should be called every single time a search
     /// query is performed.
     /// The searchers are taken from a pool of `NUM_SEARCHERS` searchers.
     /// If no searcher is available
     /// this may block.
     ///
-    /// The same searcher must be used for a given query, as it ensures 
-    /// the use of a consistent segment set. 
-    pub fn searcher(&self,) -> LeasedItem<Searcher> {
+    /// The same searcher must be used for a given query, as it ensures
+    /// the use of a consistent segment set.
+    pub fn searcher(&self) -> LeasedItem<Searcher> {
         self.searcher_pool.acquire()
     }
-
 }
 
 
 impl fmt::Debug for Index {
     fn fmt(&self, f: &mut fmt::Formatter) -> fmt::Result {
-       write!(f, "Index({:?})", self.directory)
-   }
+        write!(f, "Index({:?})", self.directory)
+    }
 }
 
 impl Clone for Index {
-    fn clone(&self,) -> Index {
+    fn clone(&self) -> Index {
         Index {
             segment_manager: self.segment_manager.clone(),
-            
+
             directory: self.directory.box_clone(),
             schema: self.schema.clone(),
             searcher_pool: self.searcher_pool.clone(),
